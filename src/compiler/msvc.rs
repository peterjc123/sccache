--- conflicted
+++ resolved
@@ -231,32 +231,6 @@
 
 use self::ArgData::*;
 
-<<<<<<< HEAD
-counted_array!(static ARGS: [ArgInfo<ArgData>; _] = [
-    take_arg!("-D", OsString, Concatenated, PreprocessorArgument),
-    take_arg!("-FA", OsString, Concatenated, TooHard),
-    take_arg!("-FI", PathBuf, CanBeSeparated, PreprocessorArgumentPath),
-    take_arg!("-FR", PathBuf, Concatenated, TooHardPath),
-    take_arg!("-Fa", PathBuf, Concatenated, TooHardPath),
-    take_arg!("-Fd", PathBuf, Concatenated, ProgramDatabase),
-    take_arg!("-Fe", PathBuf, Concatenated, TooHardPath),
-    take_arg!("-Fi", PathBuf, Concatenated, TooHardPath),
-    take_arg!("-Fm", PathBuf, Concatenated, TooHardPath),
-    take_arg!("-Fo", PathBuf, Concatenated, Output),
-    take_arg!("-Fp", PathBuf, Concatenated, TooHardPath),
-    take_arg!("-Fr", PathBuf, Concatenated, TooHardPath),
-    flag!("-Fx", TooHardFlag),
-    take_arg!("-I", PathBuf, CanBeSeparated, PreprocessorArgumentPath),
-    take_arg!("-U", OsString, Concatenated, PreprocessorArgument),
-    take_arg!("-Xclang", OsString, Separated, XClang),
-    flag!("-Zi", DebugInfo),
-    flag!("-ZI", DebugInfo),
-    flag!("-c", DoCompilation),
-    take_arg!("-deps", PathBuf, Concatenated, DepFile),
-    flag!("-fsyntax-only", TooHardFlag),
-    take_arg!("-o", PathBuf, Separated, Output), // Deprecated but valid
-    flag!("-showIncludes", ShowIncludes),
-=======
 macro_rules! msvc_args {
     (static ARGS: [$t:ty; _] = [$($macro:ident ! ($($v:tt)*),)*]) => {
         counted_array!(static ARGS: [$t; _] = [$(msvc_args!(@one "-", $macro!($($v)*)),)*]);
@@ -450,7 +424,6 @@
     msvc_take_arg!("wd", OsString, Concatenated, PassThroughWithSuffix),
     msvc_take_arg!("we", OsString, Concatenated, PassThroughWithSuffix),
     msvc_take_arg!("wo", OsString, Concatenated, PassThroughWithSuffix),
->>>>>>> c0209bb2
     take_arg!("@", PathBuf, Concatenated, TooHardPath),
 ]);
 
