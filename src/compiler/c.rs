// Copyright 2016 Mozilla Foundation
//
// Licensed under the Apache License, Version 2.0 (the "License");
// you may not use this file except in compliance with the License.
// You may obtain a copy of the License at
//
//     http://www.apache.org/licenses/LICENSE-2.0
//
// Unless required by applicable law or agreed to in writing, software
// distributed under the License is distributed on an "AS IS" BASIS,
// WITHOUT WARRANTIES OR CONDITIONS OF ANY KIND, either express or implied.
// See the License for the specific language governing permissions and
// limitations under the License.

use crate::compiler::{
    Cacheable, ColorMode, Compilation, CompileCommand, Compiler, CompilerArguments, CompilerHasher,
    CompilerKind, HashResult,
};
#[cfg(feature = "dist-client")]
use crate::compiler::{DistPackagers, NoopOutputsRewriter};
use crate::dist;
#[cfg(feature = "dist-client")]
use crate::dist::pkg;
use crate::mock_command::CommandCreatorSync;
use crate::util::{hash_all, Digest, HashToDigest};
use futures::Future;
use futures_cpupool::CpuPool;
use std::borrow::Cow;
use std::collections::{HashMap, HashSet};
use std::ffi::{OsStr, OsString};
use std::fmt;
use std::fs;
use std::hash::Hash;
#[cfg(feature = "dist-client")]
use std::io;
use std::path::{Path, PathBuf};
use std::process;

use crate::errors::*;

/// A generic implementation of the `Compiler` trait for C/C++ compilers.
#[derive(Clone)]
pub struct CCompiler<I>
where
    I: CCompilerImpl,
{
    executable: PathBuf,
    executable_digest: String,
    compiler: I,
}

/// A generic implementation of the `CompilerHasher` trait for C/C++ compilers.
#[derive(Debug, Clone)]
pub struct CCompilerHasher<I>
where
    I: CCompilerImpl,
{
    parsed_args: ParsedArguments,
    executable: PathBuf,
    executable_digest: String,
    compiler: I,
}

#[derive(Debug, PartialEq, Clone, Copy)]
pub enum Language {
    C,
    Cxx,
    ObjectiveC,
    ObjectiveCxx,
    Cuda,
}

/// The results of parsing a compiler commandline.
#[allow(dead_code)]
#[derive(Debug, PartialEq, Clone)]
pub struct ParsedArguments {
    /// The input source file.
    pub input: PathBuf,
    /// The type of language used in the input source file.
    pub language: Language,
    /// The flag required to compile for the given language
    pub compilation_flag: OsString,
    /// The file in which to generate dependencies.
    pub depfile: Option<PathBuf>,
    /// Output files, keyed by a simple name, like "obj".
    pub outputs: HashMap<&'static str, PathBuf>,
    /// Commandline arguments for dependency generation.
    pub dependency_args: Vec<OsString>,
    /// Commandline arguments for the preprocessor (not including common_args).
    pub preprocessor_args: Vec<OsString>,
    /// Commandline arguments for the preprocessor or the compiler.
    pub common_args: Vec<OsString>,
    /// Extra files that need to have their contents hashed.
    pub extra_hash_files: Vec<PathBuf>,
    /// Whether or not the `-showIncludes` argument is passed on MSVC
    pub msvc_show_includes: bool,
    /// Whether the compilation is generating profiling or coverage data.
    pub profile_generate: bool,
    /// The color mode.
    pub color_mode: ColorMode,
}

impl ParsedArguments {
    pub fn output_pretty(&self) -> Cow<'_, str> {
        self.outputs
            .get("obj")
            .and_then(|o| o.file_name())
            .map(|s| s.to_string_lossy())
            .unwrap_or(Cow::Borrowed("Unknown filename"))
    }
}

impl Language {
    pub fn from_file_name(file: &Path) -> Option<Self> {
        match file.extension().and_then(|e| e.to_str()) {
            Some("c") => Some(Language::C),
            Some("C") | Some("cc") | Some("cpp") | Some("cxx") | Some("cu") => Some(Language::Cxx),
            Some("m") => Some(Language::ObjectiveC),
            Some("mm") => Some(Language::ObjectiveCxx),
            Some("cu") => Some(Language::Cuda),
            e => {
                trace!("Unknown source extension: {}", e.unwrap_or("(None)"));
                None
            }
        }
    }

    pub fn as_str(self) -> &'static str {
        match self {
            Language::C => "c",
            Language::Cxx => "c++",
            Language::ObjectiveC => "objc",
            Language::ObjectiveCxx => "objc++",
            Language::Cuda => "cuda",
        }
    }
}

/// A generic implementation of the `Compilation` trait for C/C++ compilers.
struct CCompilation<I: CCompilerImpl> {
    parsed_args: ParsedArguments,
    #[cfg(feature = "dist-client")]
    preprocessed_input: Vec<u8>,
    executable: PathBuf,
    compiler: I,
    cwd: PathBuf,
    env_vars: Vec<(OsString, OsString)>,
}

/// Supported C compilers.
#[derive(Debug, PartialEq, Clone)]
pub enum CCompilerKind {
    /// GCC
    GCC,
    /// clang
    Clang,
    /// Diab
    Diab,
    /// Microsoft Visual C++
    MSVC,
<<<<<<< HEAD
    /// NVCC
    NVCC,
    /// Heterogeneous Compute Compiler
    HCC
=======
    /// NVIDIA cuda compiler
    NVCC,
>>>>>>> c0209bb2
}

/// An interface to a specific C compiler.
pub trait CCompilerImpl: Clone + fmt::Debug + Send + 'static {
    /// Return the kind of compiler.
    fn kind(&self) -> CCompilerKind;
    /// Determine whether `arguments` are supported by this compiler.
    fn parse_arguments(
        &self,
        arguments: &[OsString],
        cwd: &Path,
    ) -> CompilerArguments<ParsedArguments>;
    /// Run the C preprocessor with the specified set of arguments.
    #[allow(clippy::too_many_arguments)]
    fn preprocess<T>(
        &self,
        creator: &T,
        executable: &Path,
        parsed_args: &ParsedArguments,
        cwd: &Path,
        env_vars: &[(OsString, OsString)],
        may_dist: bool,
        rewrite_includes_only: bool,
    ) -> SFuture<process::Output>
    where
        T: CommandCreatorSync;
    /// Generate a command that can be used to invoke the C compiler to perform
    /// the compilation.
    fn generate_compile_commands(
        &self,
        path_transformer: &mut dist::PathTransformer,
        executable: &Path,
        parsed_args: &ParsedArguments,
        cwd: &Path,
        env_vars: &[(OsString, OsString)],
        rewrite_includes_only: bool,
    ) -> Result<(CompileCommand, Option<dist::CompileCommand>, Cacheable)>;
}

impl<I> CCompiler<I>
where
    I: CCompilerImpl,
{
    pub fn new(compiler: I, executable: PathBuf, pool: &CpuPool) -> SFuture<CCompiler<I>> {
        Box::new(
            Digest::file(executable.clone(), &pool).map(move |digest| CCompiler {
                executable,
                executable_digest: digest,
                compiler,
            }),
        )
    }
}

impl<T: CommandCreatorSync, I: CCompilerImpl> Compiler<T> for CCompiler<I> {
    fn kind(&self) -> CompilerKind {
        CompilerKind::C(self.compiler.kind())
    }
    #[cfg(feature = "dist-client")]
    fn get_toolchain_packager(&self) -> Box<dyn pkg::ToolchainPackager> {
        Box::new(CToolchainPackager {
            executable: self.executable.clone(),
            kind: self.compiler.kind(),
        })
    }
    fn parse_arguments(
        &self,
        arguments: &[OsString],
        cwd: &Path,
    ) -> CompilerArguments<Box<dyn CompilerHasher<T> + 'static>> {
        match self.compiler.parse_arguments(arguments, cwd) {
            CompilerArguments::Ok(args) => CompilerArguments::Ok(Box::new(CCompilerHasher {
                parsed_args: args,
                executable: self.executable.clone(),
                executable_digest: self.executable_digest.clone(),
                compiler: self.compiler.clone(),
            })),
            CompilerArguments::CannotCache(why, extra_info) => {
                CompilerArguments::CannotCache(why, extra_info)
            }
            CompilerArguments::NotCompilation => CompilerArguments::NotCompilation,
        }
    }

    fn box_clone(&self) -> Box<dyn Compiler<T>> {
        Box::new((*self).clone())
    }
}

impl<T, I> CompilerHasher<T> for CCompilerHasher<I>
where
    T: CommandCreatorSync,
    I: CCompilerImpl,
{
    fn generate_hash_key(
        self: Box<Self>,
        creator: &T,
        cwd: PathBuf,
        env_vars: Vec<(OsString, OsString)>,
        may_dist: bool,
        pool: &CpuPool,
        rewrite_includes_only: bool,
    ) -> SFuture<HashResult> {
        let me = *self;
        let CCompilerHasher {
            parsed_args,
            executable,
            executable_digest,
            compiler,
        } = me;
        let result = compiler.preprocess(
            creator,
            &executable,
            &parsed_args,
            &cwd,
            &env_vars,
            may_dist,
            rewrite_includes_only,
        );
        let out_pretty = parsed_args.output_pretty().into_owned();
        let result = result.map_err(move |e| {
            debug!("[{}]: preprocessor failed: {:?}", out_pretty, e);
            e
        });
        let out_pretty = parsed_args.output_pretty().into_owned();
        let extra_hashes = hash_all(&parsed_args.extra_hash_files, &pool.clone());
        let outputs = parsed_args.outputs.clone();
        let args_cwd = cwd.clone();

        Box::new(
            result
                .or_else(move |err| {
                    // Errors remove all traces of potential output.
                    debug!("removing files {:?}", &outputs);

                    let v: std::result::Result<(), std::io::Error> =
                        outputs.values().fold(Ok(()), |r, f| {
                            r.and_then(|_| {
                                let mut path = (&args_cwd).clone();
                                path.push(&f);
                                match fs::metadata(&path) {
                                    // File exists, remove it.
                                    Ok(_) => fs::remove_file(&path),
                                    _ => Ok(()),
                                }
                            })
                        });
                    if v.is_err() {
                        warn!("Could not remove files after preprocessing failed!\n");
                    }

                    match err {
                        Error(ErrorKind::ProcessError(output), _) => {
                            debug!(
                                "[{}]: preprocessor returned error status {:?}",
                                out_pretty,
                                output.status.code()
                            );
                            // Drop the stdout since it's the preprocessor output, just hand back stderr and
                            // the exit status.
                            bail!(ErrorKind::ProcessError(process::Output {
                                stdout: vec!(),
                                ..output
                            }))
                        }
                        e => Err(e),
                    }
                })
                .and_then(move |preprocessor_result| {
                    trace!(
                        "[{}]: Preprocessor output is {} bytes",
                        parsed_args.output_pretty(),
                        preprocessor_result.stdout.len()
                    );

                    Box::new(extra_hashes.and_then(move |extra_hashes| {
                        let key = {
                            hash_key(
                                &executable_digest,
                                parsed_args.language,
                                &parsed_args.common_args,
                                &extra_hashes,
                                &env_vars,
                                &preprocessor_result.stdout,
                            )
                        };
                        // A compiler binary may be a symlink to another and so has the same digest, but that means
                        // the toolchain will not contain the correct path to invoke the compiler! Add the compiler
                        // executable path to try and prevent this
                        let weak_toolchain_key =
                            format!("{}-{}", executable.to_string_lossy(), executable_digest);
                        Ok(HashResult {
                            key,
                            compilation: Box::new(CCompilation {
                                parsed_args,
                                #[cfg(feature = "dist-client")]
                                preprocessed_input: preprocessor_result.stdout,
                                executable,
                                compiler,
                                cwd,
                                env_vars,
                            }),
                            weak_toolchain_key,
                        })
                    }))
                }),
        )
    }

    fn color_mode(&self) -> ColorMode {
        self.parsed_args.color_mode
    }

    fn output_pretty(&self) -> Cow<'_, str> {
        self.parsed_args.output_pretty()
    }

    fn box_clone(&self) -> Box<dyn CompilerHasher<T>> {
        Box::new((*self).clone())
    }
}

impl<I: CCompilerImpl> Compilation for CCompilation<I> {
    fn generate_compile_commands(
        &self,
        path_transformer: &mut dist::PathTransformer,
        rewrite_includes_only: bool,
    ) -> Result<(CompileCommand, Option<dist::CompileCommand>, Cacheable)> {
        let CCompilation {
            ref parsed_args,
            ref executable,
            ref compiler,
            ref cwd,
            ref env_vars,
            ..
        } = *self;
        compiler.generate_compile_commands(
            path_transformer,
            executable,
            parsed_args,
            cwd,
            env_vars,
            rewrite_includes_only,
        )
    }

    #[cfg(feature = "dist-client")]
    fn into_dist_packagers(
        self: Box<Self>,
        path_transformer: dist::PathTransformer,
    ) -> Result<DistPackagers> {
        let CCompilation {
            parsed_args,
            cwd,
            preprocessed_input,
            executable,
            compiler,
            ..
        } = *self;
        trace!("Dist inputs: {:?}", parsed_args.input);

        let input_path = cwd.join(&parsed_args.input);
        let inputs_packager = Box::new(CInputsPackager {
            input_path,
            preprocessed_input,
            path_transformer,
            extra_hash_files: parsed_args.extra_hash_files,
        });
        let toolchain_packager = Box::new(CToolchainPackager {
            executable,
            kind: compiler.kind(),
        });
        let outputs_rewriter = Box::new(NoopOutputsRewriter);
        Ok((inputs_packager, toolchain_packager, outputs_rewriter))
    }

    fn outputs<'a>(&'a self) -> Box<dyn Iterator<Item = (&'a str, &'a Path)> + 'a> {
        Box::new(self.parsed_args.outputs.iter().map(|(k, v)| (*k, &**v)))
    }
}

#[cfg(feature = "dist-client")]
struct CInputsPackager {
    input_path: PathBuf,
    path_transformer: dist::PathTransformer,
    preprocessed_input: Vec<u8>,
    extra_hash_files: Vec<PathBuf>,
}

#[cfg(feature = "dist-client")]
impl pkg::InputsPackager for CInputsPackager {
    fn write_inputs(self: Box<Self>, wtr: &mut dyn io::Write) -> Result<dist::PathTransformer> {
        let CInputsPackager {
            input_path,
            mut path_transformer,
            preprocessed_input,
            extra_hash_files,
        } = *self;

        let mut builder = tar::Builder::new(wtr);

        {
            let input_path = pkg::simplify_path(&input_path)?;
            let dist_input_path = path_transformer
                .as_dist(&input_path)
                .chain_err(|| format!("unable to transform input path {}", input_path.display()))?;

            let mut file_header = pkg::make_tar_header(&input_path, &dist_input_path)?;
            file_header.set_size(preprocessed_input.len() as u64); // The metadata is from non-preprocessed
            file_header.set_cksum();
            builder.append(&file_header, preprocessed_input.as_slice())?;
        }

        for input_path in extra_hash_files {
            let input_path = pkg::simplify_path(&input_path)?;

            if !super::CAN_DIST_DYLIBS
                && input_path
                    .extension()
                    .map_or(false, |ext| ext == std::env::consts::DLL_EXTENSION)
            {
                bail!(
                    "Cannot distribute dylib input {} on this platform",
                    input_path.display()
                )
            }

            let dist_input_path = path_transformer
                .as_dist(&input_path)
                .chain_err(|| format!("unable to transform input path {}", input_path.display()))?;

            let mut file = io::BufReader::new(fs::File::open(&input_path)?);
            let mut output = vec![];
            io::copy(&mut file, &mut output)?;

            let mut file_header = pkg::make_tar_header(&input_path, &dist_input_path)?;
            file_header.set_size(output.len() as u64);
            file_header.set_cksum();
            builder.append(&file_header, &*output)?;
        }

        // Finish archive
        let _ = builder.into_inner();
        Ok(path_transformer)
    }
}

#[cfg(feature = "dist-client")]
#[allow(unused)]
struct CToolchainPackager {
    executable: PathBuf,
    kind: CCompilerKind,
}

#[cfg(feature = "dist-client")]
#[cfg(all(target_os = "linux", target_arch = "x86_64"))]
impl pkg::ToolchainPackager for CToolchainPackager {
    fn write_pkg(self: Box<Self>, f: fs::File) -> Result<()> {
        use std::os::unix::ffi::OsStringExt;

        info!("Generating toolchain {}", self.executable.display());
        let mut package_builder = pkg::ToolchainPackageBuilder::new();
        package_builder.add_common()?;
        package_builder.add_executable_and_deps(self.executable.clone())?;

        // Helper to use -print-file-name and -print-prog-name to look up
        // files by path.
        let named_file = |kind: &str, name: &str| -> Option<PathBuf> {
            let mut output = process::Command::new(&self.executable)
                .arg(&format!("-print-{}-name={}", kind, name))
                .output()
                .ok()?;
            debug!(
                "find named {} {} output:\n{}\n===\n{}",
                kind,
                name,
                String::from_utf8_lossy(&output.stdout),
                String::from_utf8_lossy(&output.stderr),
            );
            if !output.status.success() {
                debug!("exit failure");
                return None;
            }

            // Remove the trailing newline (if present)
            if output.stdout.last() == Some(&b'\n') {
                output.stdout.pop();
            }

            // Create our PathBuf from the raw bytes.  Assume that relative
            // paths can be found via PATH.
            let path: PathBuf = OsString::from_vec(output.stdout).into();
            if path.is_absolute() {
                Some(path)
            } else {
                which::which(path).ok()
            }
        };

        // Helper to add a named file/program by to the package.
        // We ignore the case where the file doesn't exist, as we don't need it.
        let add_named_prog =
            |builder: &mut pkg::ToolchainPackageBuilder, name: &str| -> Result<()> {
                if let Some(path) = named_file("prog", name) {
                    builder.add_executable_and_deps(path)?;
                }
                Ok(())
            };
        let add_named_file =
            |builder: &mut pkg::ToolchainPackageBuilder, name: &str| -> Result<()> {
                if let Some(path) = named_file("file", name) {
                    builder.add_file(path)?;
                }
                Ok(())
            };

        // Add basic |as| and |objcopy| programs.
        add_named_prog(&mut package_builder, "as")?;
        add_named_prog(&mut package_builder, "objcopy")?;

        // Linker configuration.
        if Path::new("/etc/ld.so.conf").is_file() {
            package_builder.add_file("/etc/ld.so.conf".into())?;
        }

        // Compiler-specific handling
        match self.kind {
            CCompilerKind::Clang => {
                // Clang uses internal header files, so add them.
                if let Some(limits_h) = named_file("file", "include/limits.h") {
                    info!("limits_h = {}", limits_h.display());
                    package_builder.add_dir_contents(limits_h.parent().unwrap())?;
                }
            }

            CCompilerKind::GCC => {
                // Various external programs / files which may be needed by gcc
                add_named_prog(&mut package_builder, "cc1")?;
                add_named_prog(&mut package_builder, "cc1plus")?;
                add_named_file(&mut package_builder, "specs")?;
                add_named_file(&mut package_builder, "liblto_plugin.so")?;
            }

            CCompilerKind::NVCC => {
                // Various programs called by the nvcc front end.
                // presumes the underlying host compiler is consistent
                add_named_file(&mut package_builder, "cudafe++")?;
                add_named_file(&mut package_builder, "fatbinary")?;
                add_named_prog(&mut package_builder, "nvlink")?;
                add_named_prog(&mut package_builder, "ptxas")?;
            }

            _ => unreachable!(),
        }

        // Bundle into a compressed tarfile.
        package_builder.into_compressed_tar(f)
    }
}

/// The cache is versioned by the inputs to `hash_key`.
pub const CACHE_VERSION: &[u8] = b"8";

lazy_static! {
    /// Environment variables that are factored into the cache key.
    static ref CACHED_ENV_VARS: HashSet<&'static OsStr> = [
        "MACOSX_DEPLOYMENT_TARGET",
        "IPHONEOS_DEPLOYMENT_TARGET",
    ].iter().map(OsStr::new).collect();
}

/// Compute the hash key of `compiler` compiling `preprocessor_output` with `args`.
pub fn hash_key(
    compiler_digest: &str,
    language: Language,
    arguments: &[OsString],
    extra_hashes: &[String],
    env_vars: &[(OsString, OsString)],
    preprocessor_output: &[u8],
) -> String {
    // If you change any of the inputs to the hash, you should change `CACHE_VERSION`.
    let mut m = Digest::new();
    m.update(compiler_digest.as_bytes());
    m.update(CACHE_VERSION);
    m.update(language.as_str().as_bytes());
    for arg in arguments {
        arg.hash(&mut HashToDigest { digest: &mut m });
    }
    for hash in extra_hashes {
        m.update(hash.as_bytes());
    }

    for &(ref var, ref val) in env_vars.iter() {
        if CACHED_ENV_VARS.contains(var.as_os_str()) {
            var.hash(&mut HashToDigest { digest: &mut m });
            m.update(&b"="[..]);
            val.hash(&mut HashToDigest { digest: &mut m });
        }
    }
    m.update(preprocessor_output);
    m.finish()
}

#[cfg(test)]
mod test {
    use super::*;

    #[test]
    fn test_hash_key_executable_contents_differs() {
        let args = ovec!["a", "b", "c"];
        const PREPROCESSED: &[u8] = b"hello world";
        assert_neq!(
            hash_key("abcd", Language::C, &args, &[], &[], &PREPROCESSED),
            hash_key("wxyz", Language::C, &args, &[], &[], &PREPROCESSED)
        );
    }

    #[test]
    fn test_hash_key_args_differs() {
        let digest = "abcd";
        let abc = ovec!["a", "b", "c"];
        let xyz = ovec!["x", "y", "z"];
        let ab = ovec!["a", "b"];
        let a = ovec!["a"];
        const PREPROCESSED: &[u8] = b"hello world";
        assert_neq!(
            hash_key(digest, Language::C, &abc, &[], &[], &PREPROCESSED),
            hash_key(digest, Language::C, &xyz, &[], &[], &PREPROCESSED)
        );

        assert_neq!(
            hash_key(digest, Language::C, &abc, &[], &[], &PREPROCESSED),
            hash_key(digest, Language::C, &ab, &[], &[], &PREPROCESSED)
        );

        assert_neq!(
            hash_key(digest, Language::C, &abc, &[], &[], &PREPROCESSED),
            hash_key(digest, Language::C, &a, &[], &[], &PREPROCESSED)
        );
    }

    #[test]
    fn test_hash_key_preprocessed_content_differs() {
        let args = ovec!["a", "b", "c"];
        assert_neq!(
            hash_key("abcd", Language::C, &args, &[], &[], &b"hello world"[..]),
            hash_key("abcd", Language::C, &args, &[], &[], &b"goodbye"[..])
        );
    }

    #[test]
    fn test_hash_key_env_var_differs() {
        let args = ovec!["a", "b", "c"];
        let digest = "abcd";
        const PREPROCESSED: &[u8] = b"hello world";
        for var in CACHED_ENV_VARS.iter() {
            let h1 = hash_key(digest, Language::C, &args, &[], &[], &PREPROCESSED);
            let vars = vec![(OsString::from(var), OsString::from("something"))];
            let h2 = hash_key(digest, Language::C, &args, &[], &vars, &PREPROCESSED);
            let vars = vec![(OsString::from(var), OsString::from("something else"))];
            let h3 = hash_key(digest, Language::C, &args, &[], &vars, &PREPROCESSED);
            assert_neq!(h1, h2);
            assert_neq!(h2, h3);
        }
    }

    #[test]
    fn test_extra_hash_data() {
        let args = ovec!["a", "b", "c"];
        let digest = "abcd";
        const PREPROCESSED: &[u8] = b"hello world";
        let extra_data = stringvec!["hello", "world"];

        assert_neq!(
            hash_key(digest, Language::C, &args, &extra_data, &[], &PREPROCESSED),
            hash_key(digest, Language::C, &args, &[], &[], &PREPROCESSED)
        );
    }
}<|MERGE_RESOLUTION|>--- conflicted
+++ resolved
@@ -158,15 +158,10 @@
     Diab,
     /// Microsoft Visual C++
     MSVC,
-<<<<<<< HEAD
     /// NVCC
     NVCC,
     /// Heterogeneous Compute Compiler
     HCC
-=======
-    /// NVIDIA cuda compiler
-    NVCC,
->>>>>>> c0209bb2
 }
 
 /// An interface to a specific C compiler.
